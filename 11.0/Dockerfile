--- conflicted
+++ resolved
@@ -44,18 +44,11 @@
 
 # Install Odoo
 ENV ODOO_VERSION 11.0
-<<<<<<< HEAD
-ENV ODOO_RELEASE 20181204
-RUN set -x; \
-        curl -o odoo.deb -SL http://nightly.odoo.com/${ODOO_VERSION}/nightly/deb/odoo_${ODOO_VERSION}.${ODOO_RELEASE}_all.deb \
-        && echo '2f18604a2b5686ef408facb31c2d1afabaac8537 odoo.deb' | sha1sum -c - \
-=======
 ARG ODOO_RELEASE=20190128
 ARG ODOO_SHA=30cb83ce38ec0b4a459e5590407cb2f9dcf46061
 RUN set -x; \
         curl -o odoo.deb -sSL http://nightly.odoo.com/${ODOO_VERSION}/nightly/deb/odoo_${ODOO_VERSION}.${ODOO_RELEASE}_all.deb \
         && echo "${ODOO_SHA} odoo.deb" | sha1sum -c - \
->>>>>>> d3e44ad1
         && dpkg --force-depends -i odoo.deb \
         && apt-get update \
         && apt-get -y install -f --no-install-recommends \
