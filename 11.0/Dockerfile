--- conflicted
+++ resolved
@@ -60,11 +60,8 @@
         && rm -rf /var/lib/apt/lists/* odoo.deb
 
 # Copy entrypoint script and Odoo configuration file
-<<<<<<< HEAD
 RUN pip3 --no-cache-dir install wheel \
  && pip3 --no-cache-dir install num2words xlwt
-=======
->>>>>>> 596a7cab
 COPY ./entrypoint.sh /
 COPY ./odoo.conf /etc/odoo/
 RUN chown odoo /etc/odoo/odoo.conf
