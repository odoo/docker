--- conflicted
+++ resolved
@@ -58,18 +58,11 @@
 
 # Install Odoo
 ENV ODOO_VERSION 12.0
-<<<<<<< HEAD
-ENV ODOO_RELEASE 20181204
-RUN set -x; \
-        curl -o odoo.deb -SL http://nightly.odoo.com/${ODOO_VERSION}/nightly/deb/odoo_${ODOO_VERSION}.${ODOO_RELEASE}_all.deb \
-        && echo 'dc3ea90b0a6321d63a1db05b41d7b126085d4bd6 odoo.deb' | sha1sum -c - \
-=======
 ARG ODOO_RELEASE=20190128
 ARG ODOO_SHA=9e34aaed2eb1e7697aaf36767247dbf335e9fe7a
 RUN set -x; \
         curl -o odoo.deb -sSL http://nightly.odoo.com/${ODOO_VERSION}/nightly/deb/odoo_${ODOO_VERSION}.${ODOO_RELEASE}_all.deb \
         && echo "${ODOO_SHA} odoo.deb" | sha1sum -c - \
->>>>>>> d3e44ad1
         && dpkg --force-depends -i odoo.deb \
         && apt-get update \
         && apt-get -y install -f --no-install-recommends \
