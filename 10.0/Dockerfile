--- conflicted
+++ resolved
@@ -39,18 +39,11 @@
 
 # Install Odoo
 ENV ODOO_VERSION 10.0
-<<<<<<< HEAD
-ENV ODOO_RELEASE 20181204
-RUN set -x; \
-        curl -o odoo.deb -SL http://nightly.odoo.com/${ODOO_VERSION}/nightly/deb/odoo_${ODOO_VERSION}.${ODOO_RELEASE}_all.deb \
-        && echo 'c31e92a42772529b922c6ed9574e5538c3bd6959 odoo.deb' | sha1sum -c - \
-=======
 ARG ODOO_RELEASE=20190128
 ARG ODOO_SHA=673bb5e45c006c9a822a0ca1a7d19989c03151ad
 RUN set -x; \
         curl -o odoo.deb -sSL http://nightly.odoo.com/${ODOO_VERSION}/nightly/deb/odoo_${ODOO_VERSION}.${ODOO_RELEASE}_all.deb \
         && echo "${ODOO_SHA} odoo.deb" | sha1sum -c - \
->>>>>>> d3e44ad1
         && dpkg --force-depends -i odoo.deb \
         && apt-get update \
         && apt-get -y install -f --no-install-recommends \
